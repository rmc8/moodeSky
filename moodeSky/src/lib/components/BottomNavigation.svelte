--- conflicted
+++ resolved
@@ -94,26 +94,6 @@
     debugLog('🎛️ [BottomNavigation] Closing global Add Deck modal');
     showAddDeckModal = false;
   }
-
-  /**
-   * デッキ追加成功時の処理
-   */
-  function handleDeckAddSuccess(column: Column) {
-    debugLog('🎛️ [BottomNavigation] Deck added successfully:', column.settings.title);
-    showAddDeckModal = false;
-    // 必要に応じてホーム画面に遷移
-    if (currentPath !== '/deck') {
-      goto('/deck');
-    }
-  }
-  
-  /**
-   * デッキ追加モーダルを閉じる
-   */
-  function handleCloseAddDeckModal() {
-    debugLog('🎛️ [BottomNavigation] Closing global Add Deck modal');
-    showAddDeckModal = false;
-  }
   
   /**
    * デッキ追加成功時の処理
@@ -174,8 +154,4 @@
     zIndex={9999}
   />
 {/if}
-<<<<<<< HEAD
 
-=======
->>>>>>> 84ba8911
-
