<!--
  ThemeSettings.svelte
  テーマ・外観設定コンポーネント
  
  既存のテーマシステム (theme.svelte.ts) との完全統合
  ThemeToggleコンポーネントの高度機能を設定画面で提供
-->
<script lang="ts">
  import { themeStore } from '$lib/stores/theme.svelte.js';
  import Icon from '$lib/components/Icon.svelte';
  import ToggleSwitch from '$lib/components/ToggleSwitch.svelte';
  import { ICONS } from '$lib/types/icon.js';
  import type { ThemeMode } from '$lib/types/theme.js';
  import * as m from '../../../paraglide/messages.js';

  // ===================================================================
  // 状態管理
  // ===================================================================

  let isLoading = $state(false);
  let successMessage = $state('');
  let errorMessage = $state('');

  // ===================================================================
  // システム色設定検出
  // ===================================================================

  // システムがダークモードかどうかを検出
  let isSystemDarkMode = $state(false);

  // システム色設定の初期化と監視
  $effect(() => {
    if (typeof window !== 'undefined') {
      const mediaQuery = window.matchMedia('(prefers-color-scheme: dark)');
      isSystemDarkMode = mediaQuery.matches;
      
      const handleChange = (e: MediaQueryListEvent) => {
        isSystemDarkMode = e.matches;
      };
      
      mediaQuery.addEventListener('change', handleChange);
      
      return () => {
        mediaQuery.removeEventListener('change', handleChange);
      };
    }
  });

  // システムテーマのプレビュー色を動的に決定
  const systemPreview = $derived(() => {
    if (isSystemDarkMode) {
      // システムがダークモード -> ダークテーマの色
      return {
        background: 'bg-gradient-themed',
        surface: 'bg-card border-themed',
        text: 'text-themed',
        textColor: 'var(--color-foreground)',
        accent: 'bg-primary'
      };
    } else {
      // システムがライトモード -> ライトテーマの色
      return {
        background: 'bg-gradient-themed',
        surface: 'bg-card border-themed',
        text: 'text-themed',
        textColor: 'var(--color-foreground)',
        accent: 'bg-primary'
      };
    }
  });

  // ===================================================================
  // テーマオプション定義
  // ===================================================================

  // テーマオプション定義（ThemeToggleと同じ構造）
  // $derivedを使用してリアクティブに言語切り替えに対応
  const themeOptions = $derived<Array<{
    mode: ThemeMode;
    label: string;
    icon: string;
    description: string;
    preview: {
      background: string;
      surface: string;
      text: string;
      textColor: string;
      accent: string;
    };
  }>>([
    {
      mode: 'system',
      label: m['settings.theme.systemTheme'](),
      icon: ICONS.COMPUTER,
      description: m['settings.theme.systemDescription'](),
      preview: systemPreview()
    },
    {
      mode: 'light',
      label: m['settings.theme.lightTheme'](),
      icon: ICONS.LIGHT_MODE,
      description: m['settings.theme.lightDescription'](),
      preview: {
        background: 'bg-gradient-primary',
        surface: 'bg-card border-themed',
        text: 'text-themed',
        textColor: 'var(--color-foreground)',
        accent: 'bg-primary'
      }
    },
    {
      mode: 'dark',
      label: m['settings.theme.darkTheme'](),
      icon: ICONS.DARK_MODE,
      description: m['settings.theme.darkDescription'](),
      preview: {
        background: 'bg-gradient-themed',
        surface: 'bg-card border-themed',
        text: 'text-themed',
        textColor: 'var(--color-foreground)',
        accent: 'bg-primary'
      }
    },
    {
      mode: 'high-contrast',
      label: m['settings.theme.highContrastTheme'](),
      icon: ICONS.CONTRAST,
      description: m['settings.theme.highContrastDescription'](),
      preview: {
<<<<<<< HEAD
        background: 'from-black to-gray-900',
        surface: 'bg-black border-white',
        text: 'text-white',
        textColor: '#ffffff',  // white
        accent: 'bg-yellow-400'
=======
        background: 'bg-gradient-themed',
        surface: 'bg-card border-themed border-2',
        text: 'text-themed',
        textColor: 'var(--color-foreground)',
        accent: 'bg-primary'
>>>>>>> 49b6bbea
      }
    }
  ]);

  // ===================================================================
  // イベントハンドラー
  // ===================================================================

  /**
   * テーマモード変更
   */
  async function handleThemeChange(mode: ThemeMode) {
    if (mode === themeStore.settings.mode) return;

    isLoading = true;
    errorMessage = '';
    successMessage = '';

    try {
      await themeStore.setThemeMode(mode);
      successMessage = m['settings.theme.changedTo']({ theme: themeOptions.find(opt => opt.mode === mode)?.label || mode });
      setTimeout(() => successMessage = '', 3000);
    } catch (error) {
      console.error('テーマ変更エラー:', error);
      errorMessage = m['settings.theme.changeError']();
    } finally {
      isLoading = false;
    }
  }

  /**
   * アニメーション設定切り替え
   */
  async function handleAnimationToggle() {
    isLoading = true;
    errorMessage = '';

    try {
      await themeStore.toggleAnimations();
      successMessage = m['settings.theme.animationToggled']({ state: themeStore.settings.animations ? m['settings.theme.enabled']() : m['settings.theme.disabled']() });
      setTimeout(() => successMessage = '', 3000);
    } catch (error) {
      console.error('アニメーション設定変更エラー:', error);
      errorMessage = m['settings.theme.animationError']();
    } finally {
      isLoading = false;
    }
  }

  /**
   * 自動スケジュール有効/無効切り替え
   */
  async function handleScheduleToggle() {
    isLoading = true;
    errorMessage = '';

    try {
      await themeStore.updateAutoSchedule({
        enabled: !themeStore.settings.autoSchedule.enabled
      });
      successMessage = m['settings.theme.scheduleToggled']({ state: themeStore.settings.autoSchedule.enabled ? m['settings.theme.enabled']() : m['settings.theme.disabled']() });
      setTimeout(() => successMessage = '', 3000);
    } catch (error) {
      console.error('自動スケジュール設定変更エラー:', error);
      errorMessage = m['settings.theme.scheduleError']();
    } finally {
      isLoading = false;
    }
  }

  /**
   * スケジュール時刻変更
   */
  async function handleScheduleTimeChange(type: 'lightStart' | 'darkStart', value: number) {
    isLoading = true;
    errorMessage = '';

    try {
      await themeStore.updateAutoSchedule({
        [type]: value
      });
    } catch (error) {
      console.error('スケジュール時刻変更エラー:', error);
      errorMessage = m['settings.theme.scheduleTimeError']();
    } finally {
      isLoading = false;
    }
  }

  /**
   * メッセージをクリア
   */
  function clearMessages() {
    successMessage = '';
    errorMessage = '';
  }

  // 自動的にメッセージをクリア
  let clearTimer: ReturnType<typeof setTimeout>;
  $effect(() => {
    if (successMessage || errorMessage) {
      clearTimer = setTimeout(clearMessages, 5000);
    }
    return () => clearTimeout(clearTimer);
  });
</script>

<!-- テーマ設定セクション -->
<div class="max-w-4xl mx-auto pb-20 md:pb-8">
  <!-- セクションヘッダー -->
  <div class="mb-8">
    <h2 class="text-themed text-2xl font-bold mb-2 flex items-center gap-3">
      <Icon icon={ICONS.PALETTE} size="xl" color="themed" />
      {m['settings.theme.title']()}
    </h2>
    <p class="text-themed opacity-70">
      {m['settings.theme.description']()}
    </p>
  </div>

  <!-- メッセージ表示 -->
  {#if successMessage}
    <div class="mb-6 p-4 bg-success/10 border border-success/20 rounded-lg flex items-center gap-3">
      <Icon icon={ICONS.CHECK} size="md" color="success" />
      <span class="text-success font-medium">{successMessage}</span>
    </div>
  {/if}

  {#if errorMessage}
    <div class="mb-6 p-4 bg-error/10 border border-error/20 rounded-lg flex items-center gap-3">
      <Icon icon={ICONS.ERROR} size="md" color="error" />
      <span class="text-error font-medium">{errorMessage}</span>
      <button 
        class="ml-auto text-error hover:text-error/80 transition-colors"
        onclick={clearMessages}
        aria-label={m['settings.closeMessage']()}
      >
        <Icon icon={ICONS.CLOSE} size="sm" />
      </button>
    </div>
  {/if}

  <!-- 設定項目 -->
  <div class="space-y-8">
    <!-- テーマモード選択 -->
    <div class="bg-card rounded-xl p-6 border border-themed">
      <h3 class="text-themed text-lg font-semibold mb-4 flex items-center gap-2">
        <Icon icon={ICONS.PALETTE} size="md" color="primary" />
        {m['settings.theme.mode']()}
      </h3>
      
      <!-- テーマ選択グリッド -->
      <div class="grid grid-cols-1 sm:grid-cols-2 gap-4">
        {#each themeOptions as option}
          <button
            class="group p-4 rounded-lg border-2 transition-all duration-200 text-left hover:scale-[1.02] focus:scale-[1.02] overflow-hidden relative"
            class:border-primary={option.mode === themeStore.settings.mode}
            class:bg-primary={option.mode === themeStore.settings.mode}
            class:border-themed={option.mode !== themeStore.settings.mode}
            class:hover:border-primary={option.mode !== themeStore.settings.mode}
            style={option.mode === themeStore.settings.mode ? 'background: rgb(var(--primary) / 0.1);' : ''}
            disabled={isLoading}
            onclick={() => handleThemeChange(option.mode)}
          >
            <!-- コンテンツ -->
            <div class="relative z-10">
              <div class="flex items-center justify-between mb-3">
                <div class="flex items-center gap-3">
                  <Icon 
                    icon={option.icon}
                    size="lg"
                    color={option.mode === themeStore.settings.mode ? 'primary' : 'themed'}
                  />
                  <div>
                    <h4 class="font-semibold text-themed">{option.label}</h4>
                    {#if option.mode === themeStore.settings.mode}
                      <span class="text-xs text-primary font-medium">{m['settings.theme.selected']()}</span>
                    {/if}
                  </div>
                </div>
                {#if option.mode === themeStore.settings.mode}
                  <Icon icon={ICONS.CHECK} size="md" color="primary" />
                {/if}
              </div>
              
              <!-- プレビューカード -->
              <div class="rounded border p-3 {option.preview.surface} relative overflow-hidden">
                <!-- 背景グラデーション -->
                <div class="absolute inset-0 bg-gradient-to-br {option.preview.background} opacity-20"></div>
                
                <!-- プレビューコンテンツ -->
                <div class="relative z-10 text-xs space-y-2">
                  <!-- ヘッダー行 -->
                  <div class="flex items-center justify-between">
                    <div class="flex items-center gap-2">
                      <div class="w-2 h-2 rounded-full {option.preview.accent}"></div>
                      <span class="font-medium preview-text" style="--preview-color: {option.preview.textColor}; color: var(--preview-color)">
                        {m['settings.theme.sampleText']()}
                      </span>
                    </div>
                    <div class="w-3 h-3 rounded {option.preview.accent} opacity-60"></div>
                  </div>
                  
                  <!-- 説明テキスト -->
                  <div class="preview-text" style="--preview-color: {option.preview.textColor}; color: var(--preview-color); opacity: 0.7">
                    {option.description}
                  </div>
                  
                  <!-- ミニUI要素 -->
                  <div class="flex items-center gap-2 mt-2">
                    <div class="w-8 h-1 rounded-full {option.preview.accent} opacity-80"></div>
                    <div class="w-6 h-1 rounded-full {option.preview.accent} opacity-60"></div>
                    <div class="w-4 h-1 rounded-full {option.preview.accent} opacity-40"></div>
                  </div>
                </div>
              </div>
            </div>
          </button>
        {/each}
      </div>
    </div>

    <!-- アニメーション設定 -->
    <div class="bg-card rounded-xl p-6 border border-themed">
      <h3 class="text-themed text-lg font-semibold mb-4 flex items-center gap-2">
        <Icon icon={ICONS.ANIMATION} size="md" color="primary" />
        {m['settings.theme.animation']()}
      </h3>
      
      <div class="flex items-center justify-between">
        <div class="flex-1">
          <p class="text-themed mb-2">
            {m['settings.theme.animationDescription']()}
          </p>
          <p class="text-themed opacity-60 text-sm">
            {m['settings.theme.animationNote']()}
          </p>
        </div>
        
        <ToggleSwitch 
          checked={themeStore.settings.animations}
          disabled={isLoading}
          onchange={handleAnimationToggle}
          id="animation-toggle"
        />
      </div>
    </div>

    <!-- 自動スケジュール設定 -->
    <div class="bg-card rounded-xl p-6 border border-themed">
      <h3 class="text-themed text-lg font-semibold mb-4 flex items-center gap-2">
        <Icon icon={ICONS.SCHEDULE} size="md" color="primary" />
        {m['settings.theme.autoSchedule']()}
      </h3>
      
      <!-- 自動スケジュール有効/無効 -->
      <div class="flex items-center justify-between mb-6">
        <div class="flex-1">
          <p class="text-themed mb-2">
            {m['settings.theme.autoScheduleDescription']()}
          </p>
          <p class="text-themed opacity-60 text-sm">
            {m['settings.theme.autoScheduleNote']()}
          </p>
        </div>
        
        <ToggleSwitch 
          checked={themeStore.settings.autoSchedule.enabled}
          disabled={isLoading}
          onchange={handleScheduleToggle}
          id="schedule-toggle"
        />
      </div>

      <!-- スケジュール時刻設定 -->
      {#if themeStore.settings.autoSchedule.enabled}
        <div class="grid grid-cols-1 md:grid-cols-2 gap-4">
          <!-- ライトテーマ開始時刻 -->
          <div class="bg-muted/20 rounded-lg p-4 border border-themed/10">
            <label class="block">
              <div class="flex items-center gap-2 mb-2">
                <Icon icon={ICONS.LIGHT_MODE} size="sm" color="themed" />
                <span class="text-themed font-medium text-sm">{m['settings.theme.lightStart']()}</span>
              </div>
              <select
                class="w-full p-2 bg-themed border border-themed rounded text-themed focus:border-primary focus:outline-none text-sm"
                disabled={isLoading}
                value={themeStore.settings.autoSchedule.lightStart}
                onchange={(e) => handleScheduleTimeChange('lightStart', parseInt((e.target as HTMLSelectElement).value))}
              >
                {#each Array(24).fill(0).map((_, i) => i) as hour}
                  <option value={hour}>{hour.toString().padStart(2, '0')}:00</option>
                {/each}
              </select>
            </label>
          </div>

          <!-- ダークテーマ開始時刻 -->
          <div class="bg-muted/20 rounded-lg p-4 border border-themed/10">
            <label class="block">
              <div class="flex items-center gap-2 mb-2">
                <Icon icon={ICONS.DARK_MODE} size="sm" color="themed" />
                <span class="text-themed font-medium text-sm">{m['settings.theme.darkStart']()}</span>
              </div>
              <select
                class="w-full p-2 bg-themed border border-themed rounded text-themed focus:border-primary focus:outline-none text-sm"
                disabled={isLoading}
                value={themeStore.settings.autoSchedule.darkStart}
                onchange={(e) => handleScheduleTimeChange('darkStart', parseInt((e.target as HTMLSelectElement).value))}
              >
                {#each Array(24).fill(0).map((_, i) => i) as hour}
                  <option value={hour}>{hour.toString().padStart(2, '0')}:00</option>
                {/each}
              </select>
            </label>
          </div>
        </div>
      {/if}
    </div>

    <!-- 現在のテーマ情報 -->
    <div class="bg-muted/20 rounded-xl p-6 border border-themed/20">
      <h3 class="text-themed text-lg font-semibold mb-4 flex items-center gap-2">
        <Icon icon={ICONS.INFO} size="md" color="themed" />
        {m['settings.theme.currentInfo']()}
      </h3>
      
      <div class="space-y-3 text-sm">
        <div class="flex justify-between items-center">
          <span class="text-themed opacity-70">{m['settings.theme.settingMode']()}:</span>
          <span class="text-themed font-medium">
            {themeOptions.find(opt => opt.mode === themeStore.settings.mode)?.label}
          </span>
        </div>
        <div class="flex justify-between items-center">
          <span class="text-themed opacity-70">{m['settings.theme.appliedTheme']()}:</span>
          <span class="text-themed font-medium">
            {themeStore.currentTheme === 'light' ? m['settings.theme.lightTheme']() : 
             themeStore.currentTheme === 'dark' ? m['settings.theme.darkTheme']() : 
             themeStore.currentTheme === 'high-contrast' ? m['settings.theme.highContrastTheme']() : themeStore.currentTheme}
          </span>
        </div>
        <div class="flex justify-between items-center">
          <span class="text-themed opacity-70">{m['settings.theme.animations']()}:</span>
          <span class="text-themed font-medium">
            {themeStore.settings.animations ? m['settings.theme.enabled']() : m['settings.theme.disabled']()}
          </span>
        </div>
        <div class="flex justify-between items-center">
          <span class="text-themed opacity-70">{m['settings.theme.autoSchedule']()}:</span>
          <span class="text-themed font-medium">
            {themeStore.settings.autoSchedule.enabled ? 
              `${m['settings.theme.enabled']()} (${themeStore.settings.autoSchedule.lightStart}:00-${themeStore.settings.autoSchedule.darkStart}:00)` : 
              m['settings.theme.disabled']()}
          </span>
        </div>
      </div>
    </div>
  </div>

  <!-- ローディング状態 -->
  {#if isLoading}
    <div class="fixed inset-0 bg-themed/50 flex items-center justify-center z-50">
      <div class="bg-card rounded-lg p-6 shadow-xl flex items-center gap-3">
        <div class="w-6 h-6 border-2 border-primary/30 border-t-primary rounded-full animate-spin"></div>
        <span class="text-themed">{m['settings.changingSettings']()}</span>
      </div>
    </div>
  {/if}
</div><|MERGE_RESOLUTION|>--- conflicted
+++ resolved
@@ -127,19 +127,11 @@
       icon: ICONS.CONTRAST,
       description: m['settings.theme.highContrastDescription'](),
       preview: {
-<<<<<<< HEAD
         background: 'from-black to-gray-900',
         surface: 'bg-black border-white',
         text: 'text-white',
         textColor: '#ffffff',  // white
         accent: 'bg-yellow-400'
-=======
-        background: 'bg-gradient-themed',
-        surface: 'bg-card border-themed border-2',
-        text: 'text-themed',
-        textColor: 'var(--color-foreground)',
-        accent: 'bg-primary'
->>>>>>> 49b6bbea
       }
     }
   ]);
